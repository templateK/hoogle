--- conflicted
+++ resolved
@@ -39,11 +39,7 @@
     h <- if logs == "" then return stdout else openFile logs AppendMode
     hSetBuffering h LineBuffering
     readStoreFile (pkg <.> "hoo") $ \store ->
-<<<<<<< HEAD
-        server h port $ replyServer (Just logs) store (Database pkg)
-=======
-        server h port $ replyServer store (Database pkg) cdn
->>>>>>> bafb70e3
+        server h port $ replyServer (Just logs) store (Database pkg) cdn
 
 actionReplay :: CmdLine -> IO ()
 actionReplay Replay{..} = withBuffering stdout NoBuffering $ do
@@ -51,25 +47,16 @@
     let qs = [readInput url | _:ip:_:url:_ <- map words $ lines src, ip /= "-"]
     (t,_) <- duration $ readStoreFile "output/all.hoo" $ \store ->
         forM_ qs $ \x -> do
-<<<<<<< HEAD
-            res <- replyServer Nothing store (Database "output/all") x
-=======
-            res <- replyServer store (Database "output/all") "" x
->>>>>>> bafb70e3
+            res <- replyServer Nothing store (Database "output/all") "" x
             evaluate $ rnf res
             putChar '.'
     putStrLn $ "\nTook " ++ showDuration t ++ " (" ++ showDuration (t / genericLength qs) ++ ")"
 
-<<<<<<< HEAD
 --welcome = memoFile "html/welcome.html" BS.readFile
 --index = memoFile "html/index.html" (template . BS.readFile)
 
-replyServer :: Maybe FilePath -> StoreIn -> Database -> Input -> IO Output
-replyServer logs store pkg Input{..} = case inputURL of
-=======
-replyServer :: StoreIn -> Database -> String -> Input -> IO Output
-replyServer store pkg cdn Input{..} = case inputURL of
->>>>>>> bafb70e3
+replyServer :: Maybe FilePath -> StoreIn -> Database -> String -> Input -> IO Output
+replyServer logs store pkg cdn Input{..} = case inputURL of
     [] -> do
         let grab name = [x | (a,x) <- inputArgs, a == name, x /= ""]
         let qSource = grab "hoogle" ++ filter (/= "set:stackage") (grab "scope")
